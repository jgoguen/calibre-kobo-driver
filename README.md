# Kobo KePub Plugins

This provides a series of [calibre][calibre] extensions enabling calibre to work with ePub files with Kobo's additional features (called **KePub**). The following plugins are provided:

- `KoboTouchExtended`: This is a device driver plugin extending the functionality of the existing KoboTouch driver provided with Calibre to enable extra Kobo features. **Please note**: modified books are not saved back into your Calibre library to prevent issues with overwriting library configurations unexpectedly, so books are processed in transit to your device every time. In most cases, the extra time required should not be noticeable.
- `KePub Output`: This is a conversion plugin allowing calibre to convert any supported input format to KePub.
- `KePub Metadata Writer`: This is a metadata plugin which supports the `KePub Output` plugin. Installing this plugin allows calibre to write KePub metadata to the book as it is written out in calibre's conversion process. It serves no purpose without the `KePub Output` plugin.
- `KePub Input`: This is a conversion plugin allowing calibre to convert KePub to any supported output format.
- `KePub Metadata Reader`: This is a metadata plugin which allows calibre to read KePub metadata when converting a book from KePub format. It currently serves no purpose without the `KePub Input` plugin.

**WARNING: THE KEPUB FILE STRUCTURE IS NOT YET FULLY UNDERSTOOD. DO NOT, UNDER ANY CIRCUMSTANCES, DELETE THE FILES FOR THE SOURCE FORMAT. ALWAYS HAVE A NON-KEPUB FORMAT FOR YOUR BOOKS.**

## Installation

The current release version of this plugin may be installed directly within calibre:

1. Open calibre's preferences, choose `Plugins`, and click `Get new plugins`
1. Select the name of the plugin(s) you want to install from the list of available plugins and click `Install`
    1. Don't see it? You may already have it installed. Restart calibre and see if you are notified of a pending update.
    1. If you want to install multiple plugins, you must select and install them one at a time. Calibre will ask you to restart after each one, but you can safely wait until all desired plugins have been installed to restart calibre.
1. Restart calibre

## Download

To download this plugin, either clone the repository or download a snapshot. It is not necessary to download this plugin in this way unless you want to install from source for some reason, such as plugin development.

### Install from source

Please note, installation from source is only supported on Linux and Mac OS X 10.11 and later. Simply run the `create-plugin.sh` script to generate the ZIP file package for all plugins.

Windows users can run the `create-plugin.ps1` script, which requires that PowerShell allow running unsigned scripts (which is not the default setting and is dangerous to leave enabled). This PowerShell script is not regularly tested and is wholly unsupported; if it does not work for you and you know how to fix it, please submit a bug report with a patch or a corrected PowerShell script. Any bug reports for the PowerShell script which do not include a patch and a description of what problem is solved will be ignored.

Add the resulting ZIP file to calibre:

1. `Preferences`
1. `Plugins`
1. `Load plugin from file`

## Usage

To use the device driver plugin after installing:

1. Connect your supported Kobo device and wait for it to be detected by calibre
1. Select the book(s) you want to send to your device.
1. Click the **Send to device** button.

To use the conversion output format plugin after installing:

1. Choose the book you want to convert to KePub format
1. Choose the **KEPUB** format from the list of output formats (top-right of the conversion window)
1. Choose **KePub Options** from the left menu and make your option selections
1. Click **OK**

**WARNING: THE KEPUB FILE STRUCTURE IS NOT YET FULLY UNDERSTOOD. DO NOT, UNDER ANY CIRCUMSTANCES, DELETE THE FILES FOR THE SOURCE FORMAT. ALWAYS HAVE A NON-KEPUB FORMAT FOR YOUR BOOKS.**

To use the conversion input format plugin after installing:

1. Choose the KePub book you want to convert to a different format
1. Choose the desired target format from the list of output formats (top-right of the conversion window)
1. Click **OK**

<<<<<<< HEAD
## Special Note
It is recommended that you disable the built-in KoboTouch driver (authored by David Forrester) while this plugin is installed. On rare occasions, calibre may inadvertently select the built-in KoboTouch driver instead of this plugin.  But do not disable the built-in Kobo driver. 

## Adding Arbitrary CSS
=======
### Adding Arbitrary CSS
>>>>>>> adeb458d

The device driver plugin, through the base KoboTouch driver provided with calibre, has the ability to copy all rules from a specific CSS file into each book as it is uploaded. To support easily maintaining device-specific CSS files, the device driver can copy a CSS file into the correct place to allow adding it to each book. To do this, locate the calibre plugin directory, create a CSS file in there, and ensure that the **Modify CSS** option is selected in the driver preferences. To locate the calibre plugin directory, open calibre's preferences, choose **Miscellaneous**, and click the **Open calibre configuration directory** button. The plugin directory is in there.

The name of the CSS file must be in the format `kobo_extra_<DEVICE>.css`. The following replacements for `<DEVICE>` are currently supported (capitalization is important):

- Kobo Aura H2O &mdash; AURAH2O (`kobo_extra_AURAH2O.css`)
- Kobo Aura HD &mdash; AURAHD (`kobo_extra_AURAHD.css`)
- Kobo Aura &mdash; AURA (`kobo_extra_AURA.css`)
- Kobo Clara &mdash; CLARA (`kobo_extra_CLARA.css`)
- Kobo Forma &mdash; FORMA (`kobo_extra_FORMA.css`)
- Kobo Glo &mdash; GLO (`kobo_extra_GLO.css`)
- Kobo Glo HD &mdash; GLOHD (`kobo_extra_GLOHD.css`)
- Kobo Libra &mdash; LIBRA (`kobo_extra_LIBRA.css`)
- Kobo Mini &mdash; MINI (`kobo_extra_MINI.css`)
- Kobo Touch &mdash; TOUCH (`kobo_extra_TOUCH.css`)

Please note, this will blindly overwrite any `kobo_extra.css` you may have already sent to your Kobo device! If you have created the `kobo_extra.css` file on your Kobo device already and you want to make use of this feature, you must copy `kobo_extra.css` to the location specified above.

Please also be aware that support for some Kobo devices (e.g. the Aura H2O, Libra, Forma, etc.) was only added in later calibre versions than the minimum required for this plugin. Accordingly, you'll need to be running the appropriate minimum calibre version for this feature to work for all devices.

### Hyphenation

The driver plugin and the conversion output plugin includes the ability to add a CSS file to each book enabling KePub hyphenation. The standard hyphenation dictionaries provided on Kobo devices are somewhat deficient for some languages; fixing this (or adding your own dictionary) requires a little work and requires that you can create gzipped tarballs (.tgz files). Note that you can only update existing dictionaries, you cannot add new ones.

1. Somewhere on your computer, create the directory structure `usr/local/Kobo/hyphenDicts` (capitalization is important)
1. Download the LibreOffice hyphenation dictionary for your language
    1. This will be a file with the `oxt` extension. This is just a ZIP archive with a different name.
1. Unzip the OXT file (Windows users need to rename the file to change the extension to `zip`, which requires Explorer to be configured to [show file extensions][winshowext], which is a good idea to do anyway) and look for the file named as `hyph_[language].dic`.
1. Copy the hyphenation dictionary to the `hyphenDicts` folder without changing the name.
1. Add the `usr` folder to `KoboRoot.tgz`
    1. UNIX users (Linux, Solaris, BSD, Mac, etc.) can, from a terminal window, run `tar czf KoboRoot.tgz usr/` from wherever you put the `usr` directory.
    1. Windows users, you're on your own. It has been reported that using the free [7-Zip archiver][7zip] you can create .tgz files. See [this article][wintargz] for more details.
        1. If you follow these directions exactly, your file will have the extension `.tar.gz`. You can safely rename this to `.tgz` after the file has been created and ignore the Windows warning about changing file extensions.

Once you have created `KoboRoot.tgz` copy it to the `.kobo` directory on your Kobo device, unmount/eject the drive, and unplug the device. You will see a screen indicating that the Kobo device is updating; it is not, but this method takes advantage of the Kobo update mechanism to load the necessary dictionary files and the Kobo device cannot distinguish between this and a real software update. Make sure you keep your version of `KoboRoot.tgz` around, you will need to re-apply it after every Kobo software update!

Provided languages are:

1. U.S. English (en\_US)
1. French (fr\_FR)
1. Spanish (es\_ES)
1. German (de\_DE)
1. Italian (it\_IT)
1. Portugese (pt\_PT)
1. Dutch (nl\_NL)

Please note that even with this feature, hyphenation is not exact. Also remember that you can only update existing dictionaries.

### Kobo JavaScript Extraction

Both the driver and conversion output plugins include the ability to extract the Kobo JavaScript file from a free Kobo-supplied KePub which is not encumbered by any Digital Restrictions Management (DRM). To avoid distributing any of Kobo's copyrighted work, enabling this requires a little work:

1. Obtain a KePub file from Kobo which is provided to you without any Digital Restrictions Management.
    1. Some of [Kobo's free eBooks][kobofreebooks] are provided without DRM
    1. In some regions, Kobo devices are sold with free ebooks in the `.kobo/kepub/` folder on the device which do not have DRM
1. Copy the KePub file to the calibre plugins directory
    1. To find the plugins directory, open calibre's preferences, choose **Miscellaneous**, and click **Open calibre configuration directory**
    1. Go to the **plugins** directory
1. Rename the KePub file to `reference.kepub.epub`
    1. Windows users must be sure to [show file extensions in Windows Explorer][winshowext] to be able to properly rename the file.

Once this file is in place and correctly named, the driver and conversion output plugins will automatically extract the Kobo JavaScript file, add it to books during conversion, and add appropriate references to content files.

### Generated KePub File Copying

On occasion, such as for debugging purposes, you may wish to have easy access to the generated KePub file. There is an option in the device driver plugin which allows you to enter the full, absolute path to a directory where all generated files will be copied to once they have been converted. This directory must:

1. Be somewhere you can write to
1. Contain no variables
    1. OS X and Linux users may use a tilde (~) to refer to their home directory instead of typing it in full (/home/jgoguen/calibre-debug may be entered as ~/calibre-debug). Windows users must always enter a full path.

The final path will be a combination of this path and the save template for the plugin. If your debug path is `/home/jgoguen/calibre-debug` and your save template is `{author_sort}/{title}` then a KePub file would be copied to, for example, `/home/jgoguen/calibre-debug/Camerata, Jo/A History of Vanguard Industries.kepub.epub`. Directories will be created as needed.

## Contributing

Decided you want to contribute to the development of these plugins? Awesome! You have many options:

1. **Contribute code**, whether for existing bug reports, for new bugs that you found, or for new features that you really want to see implemented. To contribute code, you may fork the repository and send a BitBucket pull request, or you may send me a PM on MobileRead with a git patch file.
1. **Submit bug reports**. Bug reports are my to-do list for this plugin; any requests anywhere else are likely to get missed and forgotten and direct emails **will be silently ignored**. Although I'm happy to discuss the plugins on the MobileRead forums, I may still ask you to create a bug report; this is so I actually remember to investigate your request!
1. **Test pre-released code** from BitBucket. Between releases, new code is committed to the BitBucket repository and may be installed using directions provided in this file. Based on your testing, you may submit bug reports, provide feedback, think of new feature requests, or just generally enjoy early access (and not necessarily stable code!) to upcoming versions of the plugin.

You may also prefer to contribute in some other way. You may [donate to me via PayPal][paypaldonate], [contribute to my fundraiser][driverfundraiser], or you may also contribute by answering questions from other people who may have issues, purchasing items from my wishlists (not yet linked, I'll get on that soon-ish), continuing to use this plugin and providing feedback, and probably a few other ways I haven't thought of yet.

## Asking Questions

Wondering how to do something? Want to know if something is possible? Ask your question on the MobileRead Forum thread for the relevant plugin

- [`KoboTouchExtended`][devicethread]
- [`KePub Output`][kepubout]
- [`KePub Metadata Writer`][mdwriter]
- [`KePub Input`][kepubin]
- [`KePub Metadata Reader`][mdreader]

# Reporting a Bug

Found a bug with this plugin? Great! I want to hear from you! Go to [GitHub and submit a new bug report](https://github.com/jgoguen/calibre-kobo-driver/issues/new). Under no circumstances should I be emailed directly unless I have asked to have something sent to me. Any emails I haven't asked for **may be silently ignored** at my sole discretion. Everyone can benefit from a public bug tracker, but only one person benefits from a private email.

When submitting a bug, I require the following information as a minimum, but any additional information is good to include:

1. What version of calibre and plugin you are using. If you are not on the latest plugin version, I will require that you update before I accept any bug report. If you are not on the latest version of calibre, I may not be able to reproduce the issue and may ask you to install multiple test versions and provide debug logging.
1. The full error message reported by calibre, if any.
1. For issues processing books, whether or not you have a book that you are able to send me that demonstrates the issue. DO NOT UPLOAD EBOOK FILES TO THE ISSUE TRACKER! Under no circumstances should copyrighted content be uploaded to a public bug. If a book file is needed, I will send you a link to use to upload one.
1. The calibre debug log. No bug is accepted without this provided.
    1. To get the calibre debug log, click the arrow beside the "Preferences" menu, choose "Restart in debug mode", repeat the same action that caused the issue, and close calibre. The debug log will be automatically displayed to you.

## Known Issues

When using Kobo firmware 2.9.0 or later, sideloaded KePub files do not display full in-book statistics available on official book files.

If you have previously installed the device driver plugin in calibre 0.9.18 or earlier, then you upgrade to calibre 0.9.19 or later and can't update the plugin or install the conversion output format plugin, you must manually replace the device driver plugin ZIP file:

1. Download the latest version of the code.
1. Generate a new plugin ZIP file.
1. Shut down calibre entirely.
1. Open the calibre plugin directory.
    1. Don't know where this is? Before you close calibre, open calibre's preferences, choose **Miscellaneous**, and click the **Open calibre configuration directory** button. The plugin directory is in there.
1. Replace the file named **KoboTouchExtended.zip** with the new version you created. Please make sure the file name remains the same.

If you get an error similar to the following:

    Traceback (most recent call last):
    File "site-packages\calibre\gui2\preferences\plugins.py", line 310, in add_plugin
    File "site-packages\calibre\customize\ui.py", line 361, in add_plugin
    File "site-packages\calibre\customize\ui.py", line 53, in load_plugin
    File "site-packages\calibre\customize\zipplugin.py", line 169, in load
    File "importlib__init__.py", line 37, in import_module
    File "site-packages\calibre\customize\zipplugin.py", line 147, in load_module
    File "calibre_plugins.kobotouch_extended.__init__", line 4
    <!DOCTYPE html>
    ^
    SyntaxError: invalid syntax

The solution is to go back to the top of this file and read it again.

In some circumstances people have reported that while reading a book uploaded with this plugin they suddenly realize that a large amount of time (two hours or more) has passed without their awareness of the passage of time. The only known solution is to finish reading your current book. Voracious readers tend to report this issue more frequently. Please note, sleep is only a temporary resolution.

[7zip]: http://www.7-zip.org/download.html
[bugtracker]: https://bitbucket.org/jgoguen/calibre-kobo-driver/issues?status=new&status=open
[calibre]: https://calibre-ebook.com
[devicethread]: https://www.mobileread.com/forums/showthread.php?t=211135
[driverfundraiser]: http://gogetfunding.com/project/kobo-touch-extended-driver-development
[kepubin]: https://www.mobileread.com/forums/showthread.php?t=263594
[kepubout]: https://www.mobileread.com/forums/showthread.php?t=220565
[kobofreebooks]: http://www.kobobooks.com/lists/freeebooks/RYnbq2Rd7kSXf7MOhDofOQ-1.html
[mdreader]: https://www.mobileread.com/forums/showthread.php?t=261009
[mdwriter]: https://www.mobileread.com/forums/showthread.php?t=261010
[paypaldonate]: https://www.paypal.com/cgi-bin/webscr?cmd=_s-xclick&hosted_button_id=UXNT7PRVZ5HGA
[winshowext]: http://support.microsoft.com/kb/865219
[wintargz]: http://gettingeek.com/how-to-create-tarball-compress-to-gzip-under-windows-tar-gz-379.html<|MERGE_RESOLUTION|>--- conflicted
+++ resolved
@@ -59,14 +59,11 @@
 1. Choose the desired target format from the list of output formats (top-right of the conversion window)
 1. Click **OK**
 
-<<<<<<< HEAD
-## Special Note
+### Special Note
+
 It is recommended that you disable the built-in KoboTouch driver (authored by David Forrester) while this plugin is installed. On rare occasions, calibre may inadvertently select the built-in KoboTouch driver instead of this plugin.  But do not disable the built-in Kobo driver. 
 
-## Adding Arbitrary CSS
-=======
 ### Adding Arbitrary CSS
->>>>>>> adeb458d
 
 The device driver plugin, through the base KoboTouch driver provided with calibre, has the ability to copy all rules from a specific CSS file into each book as it is uploaded. To support easily maintaining device-specific CSS files, the device driver can copy a CSS file into the correct place to allow adding it to each book. To do this, locate the calibre plugin directory, create a CSS file in there, and ensure that the **Modify CSS** option is selected in the driver preferences. To locate the calibre plugin directory, open calibre's preferences, choose **Miscellaneous**, and click the **Open calibre configuration directory** button. The plugin directory is in there.
 
